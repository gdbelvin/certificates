--- conflicted
+++ resolved
@@ -13,11 +13,13 @@
 	"time"
 
 	"github.com/pkg/errors"
-	"github.com/smallstep/certificates/authority/policy"
-	"github.com/smallstep/certificates/errs"
+
 	"go.step.sm/crypto/jose"
 	"go.step.sm/crypto/sshutil"
 	"go.step.sm/crypto/x509util"
+
+	"github.com/smallstep/certificates/authority/policy"
+	"github.com/smallstep/certificates/errs"
 )
 
 // azureOIDCBaseURL is the base discovery url for Microsoft Azure tokens.
@@ -100,12 +102,9 @@
 	config                 *azureConfig
 	oidcConfig             openIDConfiguration
 	keyStore               *keyStore
-<<<<<<< HEAD
+	ctl                    *Controller
 	x509Policy             policy.X509Policy
 	sshHostPolicy          policy.HostPolicy
-=======
-	ctl                    *Controller
->>>>>>> 08273447
 }
 
 // GetID returns the provisioner unique identifier.
@@ -225,7 +224,6 @@
 		return
 	}
 
-<<<<<<< HEAD
 	// Initialize the x509 allow/deny policy engine
 	if p.x509Policy, err = policy.NewX509PolicyEngine(p.Options.GetX509Options()); err != nil {
 		return err
@@ -236,11 +234,8 @@
 		return err
 	}
 
-	return nil
-=======
 	p.ctl, err = NewController(p, p.Claims, config)
 	return
->>>>>>> 08273447
 }
 
 // authorizeToken returns the claims, name, group, subscription, identityObjectID, error.
@@ -378,12 +373,8 @@
 		profileDefaultDuration(p.ctl.Claimer.DefaultTLSCertDuration()),
 		// validators
 		defaultPublicKeyValidator{},
-<<<<<<< HEAD
-		newValidityValidator(p.claimer.MinTLSCertDuration(), p.claimer.MaxTLSCertDuration()),
+		newValidityValidator(p.ctl.Claimer.MinTLSCertDuration(), p.ctl.Claimer.MaxTLSCertDuration()),
 		newX509NamePolicyValidator(p.x509Policy),
-=======
-		newValidityValidator(p.ctl.Claimer.MinTLSCertDuration(), p.ctl.Claimer.MaxTLSCertDuration()),
->>>>>>> 08273447
 	), nil
 }
 
